--- conflicted
+++ resolved
@@ -116,11 +116,7 @@
 def group_nodes_by_host(nodes, roles=None):
     """Returns a list of hosts with their virtual machines"""
     hosts = filter_nodes(nodes, virt_roles='host')
-<<<<<<< HEAD
     guests = filter_nodes(nodes, virt_roles='guest')
-=======
-    guests = filter_nodes(nodes, roles=roles, virt_roles='guest')
->>>>>>> 10899bdb
     filtered_hosts = []
 
     for host in hosts:
