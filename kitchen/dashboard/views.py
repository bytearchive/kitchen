--- conflicted
+++ resolved
@@ -1,13 +1,8 @@
 from django.http import HttpResponse
 from django.template.loader import render_to_string
 
-<<<<<<< HEAD
 from kitchen.dashboard.chef import get_nodes_extended, get_roles, filter_nodes
-
-=======
-from kitchen.dashboard.chef import get_nodes, get_roles
 from kitchen.settings import REPO
->>>>>>> 6156e7f1
 
 def main(request):
     nodes = filter_nodes(request, get_nodes_extended())
@@ -23,10 +18,5 @@
     return HttpResponse(render_to_string('main.html',
                                         {'nodes': nodes,
                                          'roles': roles,
-<<<<<<< HEAD
-                                         'roles_groups': roles_groups,
-                                         'environments': environments}))
-=======
                                          'roles_groups': sorted(roles_groups),
-                                         'environments': sorted(environments)}))
->>>>>>> 6156e7f1
+                                         'environments': sorted(environments)}))