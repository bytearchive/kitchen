--- conflicted
+++ resolved
@@ -133,7 +133,6 @@
 
     # Generate graph
     filename = os.path.join(STATIC_ROOT, 'img', 'node_map.svg')
-<<<<<<< HEAD
     timeout = 10.0  # Seconds
     graph_thread = GraphThread(filename, graph)
     graph_thread.start()
@@ -145,13 +144,6 @@
         log.error("pydot timeout: {0} seconds".format(timeout))
         return False, ("Unable to draw graph, timeout exceeded "
                        "({0} seconds)").format(timeout)
-=======
-    try:
-        graph.write_svg(filename)
-    except pydot.InvocationException as e:
-        log.error("pydot error: {0}".format(str(e)))
-        return False, "Unable to render the graph"
->>>>>>> 2e659083
     else:
         return result
 
@@ -170,7 +162,7 @@
             self.graph.write_svg(self.filename)
         except pydot.InvocationException as e:
             log.error("pydot error: {0}".format(str(e)))
-            self._return = False, "Unable to draw graph, {0}".format(e)
+            self._return = False, "Unable to render the graph"
         else:
             self._return = True, self.filename
 
