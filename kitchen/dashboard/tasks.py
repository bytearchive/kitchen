import os
from datetime import timedelta, datetime
from subprocess import Popen, PIPE
import logging

from celery.task import PeriodicTask

from kitchen.settings import REPO, REPO_BASE_PATH
<<<<<<< HEAD
from kitchen.lib import get_nodes
=======
from kitchen.lib import build_node_data_bag
>>>>>>> b123056e

log = logging.getLogger(__name__)


class SyncRepo(PeriodicTask):
    run_every = timedelta(seconds=REPO['SYNC_SCHEDULE'])
    REPO_ROOT = os.path.join(REPO_BASE_PATH, REPO['NAME'])

    def run(self, **kwargs):
        log.info("Synching repo")
        if os.path.exists(self.REPO_ROOT):
            self._update()
        else:
            self._clone()

    def _update(self):
        """Do a 'git pull'"""
        cmd = ['git', 'pull']
        p = Popen(cmd, stdout=PIPE, stderr=PIPE, cwd=self.REPO_ROOT)
        log.info("Updating repo")
        stdout, stderr = p.communicate()
        if p.returncode != 0:
            log.error("git pull returned {0}: {0}".format(
                      p.returncode, stderr))
        else:
            build_node_data_bag()

    def _clone(self):
        """Clone a git repository"""
        if not os.path.exists(REPO_BASE_PATH):
            os.makedirs(REPO_BASE_PATH)
        cmd = ['git', 'clone', '--depth', '1', REPO['URL'], REPO['NAME']]
        p = Popen(cmd, stdout=PIPE, stderr=PIPE, cwd=REPO_BASE_PATH)
        log.info('Cloning Git repo {0}'.format(REPO['URL']))
        stdout, stderr = p.communicate()
        if p.returncode != 0:
            log.error("{0} returned {1}: {2}".format(
                      " ".join(cmd), p.returncode, stderr))<|MERGE_RESOLUTION|>--- conflicted
+++ resolved
@@ -6,11 +6,7 @@
 from celery.task import PeriodicTask
 
 from kitchen.settings import REPO, REPO_BASE_PATH
-<<<<<<< HEAD
-from kitchen.lib import get_nodes
-=======
-from kitchen.lib import build_node_data_bag
->>>>>>> b123056e
+from kitchen.lib import get_nodes, build_node_data_bag
 
 log = logging.getLogger(__name__)
 
