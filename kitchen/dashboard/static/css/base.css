body {
    padding-top: 60px;
    padding-bottom: 40px;
}

.sidebar-nav {
    padding: 9px 0;
}

.sidebar_link {
    -moz-border-radius: 6px;
    border-radius: 6px;
}

.sidebar_link .badge {
    padding: 0px 7px;
}

.brand img {
    margin: -10px 12px;
}
.badge { float: right; }

p.notfound {
    padding: 3px 15px;
    font-size: 18px;
    font-weight: bold;
    line-height: 18px;
    color: #999;
    text-align: center;
    text-shadow: 0 1px 0 rgba(255, 255, 255, 0.5);
    text-transform: uppercase;
}

p.notfound img {
    margin-right: 1em;
}

.btn-custom {
  padding: 3px 7px !important;
}

table#nodes th { cursor: pointer; width: 11em; }

table#nodes tr.guest td:first-child { padding-left: 2em; }

table#nodes td.node_tags { padding: 4px !important; }

table#nodes td.control { cursor: pointer; }

th.node_expand { width: 1em !important; }

th.node_ram, th.node_cpus { width: 5em !important; }

td.node_cpus { text-align: right !important; padding-right: 3.2em !important;}

#host_grouper {
    background-color: #EEE9E9;
    border-bottom: 1px solid #E1E1E8;
    border-top: 1px solid #E1E1E8;
    opacity: 0.6;
}

#host_row {
    background-color: #F7F7F9;
}

div.dataTables_info {
    float: right;
}

div.dataTables_filter {
    float: left;
}

input::-webkit-input-placeholder {
    color:#cdc9c9;
}
input:-moz-placeholder {
    color:#cdc9c9;
}

/*JSON highlighning */
.string { color: green; }
.number { color: darkorange; }
.boolean { color: blue; }
.null { color: magenta; }
.key { color: red; }


<<<<<<< HEAD
/* Bootstrap DataTables sorting */

table.table thead .sorting,
table.table thead .sorting_asc,
table.table thead .sorting_desc,
table.table thead .sorting_asc_disabled,
table.table thead .sorting_desc_disabled {
    cursor: pointer;
    *cursor: hand;
}
 
table.table thead .sorting { background: url('../img/sort_both.png') no-repeat center right; }
table.table thead .sorting_asc { background: url('../img/sort_asc.png') no-repeat center right; }
table.table thead .sorting_desc { background: url('../img/sort_desc.png') no-repeat center right; }
 
table.table thead .sorting_asc_disabled { background: url('../img/sort_asc_disabled.png') no-repeat center right; }
table.table thead .sorting_desc_disabled { background: url('../img/sort_desc_disabled.png') no-repeat center right; }
=======
/* Bootstrap icons override*/

.icon-chevron-right, .icon-chevron-down {
  opacity: .25;
}

.icon-chevron-right:hover, .icon-chevron-down:hover {
  opacity: .75;
}
>>>>>>> 2c1e42fe
<|MERGE_RESOLUTION|>--- conflicted
+++ resolved
@@ -88,9 +88,7 @@
 .key { color: red; }
 
 
-<<<<<<< HEAD
 /* Bootstrap DataTables sorting */
-
 table.table thead .sorting,
 table.table thead .sorting_asc,
 table.table thead .sorting_desc,
@@ -98,22 +96,18 @@
 table.table thead .sorting_desc_disabled {
     cursor: pointer;
     *cursor: hand;
-}
- 
+} 
 table.table thead .sorting { background: url('../img/sort_both.png') no-repeat center right; }
 table.table thead .sorting_asc { background: url('../img/sort_asc.png') no-repeat center right; }
-table.table thead .sorting_desc { background: url('../img/sort_desc.png') no-repeat center right; }
- 
+table.table thead .sorting_desc { background: url('../img/sort_desc.png') no-repeat center right; } 
 table.table thead .sorting_asc_disabled { background: url('../img/sort_asc_disabled.png') no-repeat center right; }
 table.table thead .sorting_desc_disabled { background: url('../img/sort_desc_disabled.png') no-repeat center right; }
-=======
+
+
 /* Bootstrap icons override*/
-
 .icon-chevron-right, .icon-chevron-down {
   opacity: .25;
 }
-
 .icon-chevron-right:hover, .icon-chevron-down:hover {
   opacity: .75;
-}
->>>>>>> 2c1e42fe
+}