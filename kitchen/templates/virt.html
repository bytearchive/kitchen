{% extends "base.html" %}
{% load filters %}

{% block extrahead %}
    <script type="text/javascript" src="/static/js/jquery.dataTables.min.js"></script>
{% endblock %}

{% block topnav %}
    <ul class="nav">
        <li><a href="/?{{query_string}}">List</a></li>
        <li class="active"><a href="/virt/">Virt</a></li>
        <li><a href="/graph/?{{query_string}}">Graph</a></li>
    </ul>
{% endblock %}

{% block bodycontent %}
    {% if nodes %}
        <table id="nodes" class="table">
            <thead>
                <tr>
                    <th class="node_name">Name</th>
                    <th class="node_ip">IP Address</th>
                    <th class="node_env">Environment</th>
                    <th class="node_role">Role</th>
                    <th class="node_recipe">Recipe</th>
                </tr>
            </thead>
            <tbody>
            {% for node in nodes %}
                <tr class="node_row">
                    <td class="node_name">
                        {{ node.hostname }}
                    </td>
                    <td class="node_ip">
                        {{ node.ipaddress }}
                    </td>
                    <td class="node_env">
                        {{ node.chef_environment }}
                    </td>
                    <td class="node_role">
<<<<<<< HEAD
                        {% for entry in node.role %}{% if not entry|is_environment_role %}{{ entry }}{% if not forloop.last %}, {% endif %}{% endif %}{% endfor %}
                    </td>
                    <td class="node_recipe">
                        {% for entry in node.recipe %}{{ entry }}{% if not forloop.last %}, {% endif %}{% endfor %}
=======
                        {% for entry in host.run_list|get_role_list %}
                            {{ entry }}
                            {% if not forloop.last %}, {% endif %}
                        {% endfor %}
>>>>>>> 6beec285
                    </td>
                </tr>
                {% for vm in node.virtualization.vms %}
                    <tr>
                        <td class="vm_fqdn">
                            {{ vm.fqdn }}
                        </td>
                        <td class="vm_ram">
                            {{ vm.RAM }} MB
                        </td>
                        <td class="vm_cpus">
                            {{ vm.cpus }} CPUs
                        </td>
                        <td  class="vm_role">
                            {% for entry in vm.role %}{% if not entry|is_environment_role %}{{ entry }}{% if not forloop.last %}, {% endif %}{% endif %}{% endfor %}
                        </td>
<<<<<<< HEAD
                        <td class="vm_recipe">
                            {% for entry in vm.recipe %}{{ entry }}{% if not forloop.last %}, {% endif %}{% endfor %}
=======
                        <td class="node_role">
                            {% for entry in node.run_list|get_role_list %}
                                {{ entry }}
                                {% if not forloop.last %}, {% endif %}
                            {% endfor %}
>>>>>>> 6beec285
                        </td>
                    </tr>
                {% endfor %}
            {% endfor %}
            </tbody>
        </table>
    {% endif %}
{% endblock %}

{% block bodytail %}
<script type="text/javascript">
    $(document).ready(function() {
        setupClickHandlers();
        $('#nodes').dataTable({
            "bPaginate": false,
            "oLanguage": {
                "sInfo" : "Showing _TOTAL_ nodes",
                "sInfoEmpty": "No nodes found",
            },
            "sDom": '<"top"i>rt<"bottom"lp><"clear">'
        });
    });
</script>
{% endblock %}<|MERGE_RESOLUTION|>--- conflicted
+++ resolved
@@ -38,17 +38,16 @@
                         {{ node.chef_environment }}
                     </td>
                     <td class="node_role">
-<<<<<<< HEAD
-                        {% for entry in node.role %}{% if not entry|is_environment_role %}{{ entry }}{% if not forloop.last %}, {% endif %}{% endif %}{% endfor %}
-                    </td>
-                    <td class="node_recipe">
-                        {% for entry in node.recipe %}{{ entry }}{% if not forloop.last %}, {% endif %}{% endfor %}
-=======
-                        {% for entry in host.run_list|get_role_list %}
+                        {% for entry in node.run_list|get_role_list %}
                             {{ entry }}
                             {% if not forloop.last %}, {% endif %}
                         {% endfor %}
->>>>>>> 6beec285
+                    </td>
+                    <td class="node_recipe">
+                        {% for entry in node.run_list|get_recipe_list %}
+                            {{ entry }}
+                            {% if not forloop.last %}, {% endif %}
+                        {% endfor %}
                     </td>
                 </tr>
                 {% for vm in node.virtualization.vms %}
@@ -63,18 +62,16 @@
                             {{ vm.cpus }} CPUs
                         </td>
                         <td  class="vm_role">
-                            {% for entry in vm.role %}{% if not entry|is_environment_role %}{{ entry }}{% if not forloop.last %}, {% endif %}{% endif %}{% endfor %}
-                        </td>
-<<<<<<< HEAD
-                        <td class="vm_recipe">
-                            {% for entry in vm.recipe %}{{ entry }}{% if not forloop.last %}, {% endif %}{% endfor %}
-=======
-                        <td class="node_role">
-                            {% for entry in node.run_list|get_role_list %}
+                            {% for entry in vm.run_list|get_role_list %}
                                 {{ entry }}
                                 {% if not forloop.last %}, {% endif %}
                             {% endfor %}
->>>>>>> 6beec285
+                        </td>
+                        <td class="vm_recipe">
+                            {% for entry in vm.run_list|get_recipe_list %}
+                                {{ entry }}
+                                {% if not forloop.last %}, {% endif %}
+                            {% endfor %}
                         </td>
                     </tr>
                 {% endfor %}
